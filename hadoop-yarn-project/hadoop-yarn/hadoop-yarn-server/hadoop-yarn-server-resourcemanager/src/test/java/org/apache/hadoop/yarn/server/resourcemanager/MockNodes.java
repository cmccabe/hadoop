--- conflicted
+++ resolved
@@ -101,11 +101,7 @@
     private NodeState state;
 
     public MockRMNodeImpl(NodeId nodeId, String nodeAddr, String httpAddress,
-<<<<<<< HEAD
-        Resource perNode, String rackName, String healthReport,
-=======
         ResourceOption perNode, String rackName, String healthReport,
->>>>>>> fedc8a80
         long lastHealthReportTime, int cmdPort, String hostName, NodeState state) {
       this.nodeId = nodeId;
       this.nodeAddr = nodeAddr;
@@ -207,8 +203,6 @@
     public long getLastHealthReportTime() {
       return lastHealthReportTime;
     }
-<<<<<<< HEAD
-=======
 
     @Override
     public void setResourceOption(ResourceOption resourceOption) {
@@ -220,7 +214,6 @@
       return this.perNode;
     }
     
->>>>>>> fedc8a80
   };
 
   private static RMNode buildRMNode(int rack, final Resource perNode, NodeState state, String httpAddr) {
@@ -239,14 +232,9 @@
 
     final String httpAddress = httpAddr;
     String healthReport = (state == NodeState.UNHEALTHY) ? null : "HealthyMe";
-<<<<<<< HEAD
-    return new MockRMNodeImpl(nodeID, nodeAddr, httpAddress, perNode, rackName,
-        healthReport, 0, nid, hostName, state); 
-=======
     return new MockRMNodeImpl(nodeID, nodeAddr, httpAddress,
         ResourceOption.newInstance(perNode, RMNode.OVER_COMMIT_TIMEOUT_MILLIS_DEFAULT),
         rackName, healthReport, 0, nid, hostName, state); 
->>>>>>> fedc8a80
   }
 
   public static RMNode nodeInfo(int rack, final Resource perNode,
